import { useCallback, useEffect, useState } from 'react';
import { Link as RouterLink } from 'react-router-dom';
import {
  Box,
  Breadcrumbs,
  Button,
  Card,
  Container,
  Grid,
  Input,
  Link,
  Pagination,
  Typography
} from '@mui/material';
import CircularProgress from '@mui/material/CircularProgress';
import { Helmet } from 'react-helmet-async';
import useClient from '../../hooks/useClient';
import * as Defaults from '../../components/defaults';
import listOrganizations from '../../api/Organization/listOrganizations';
import SearchIcon from '../../icons/Search';
import ChevronRightIcon from '../../icons/ChevronRight';
import PlusIcon from '../../icons/Plus';
import useSettings from '../../hooks/useSettings';
import OrganizationListItem from './OrganizationListItem';
import { SET_ERROR } from '../../store/errorReducer';
import { useDispatch } from '../../store';

const OrganizationList = () => {
  const [items, setItems] = useState(Defaults.PagedResponseDefault);
  const [filter, setFilter] = useState(Defaults.DefaultFilter);
  const { settings } = useSettings();
  const dispatch = useDispatch();
  const [inputValue, setInputValue] = useState('');
  const [loading, setLoading] = useState(true);
  const client = useClient();
  const fetchItems = useCallback(async () => {
    setLoading(true);
    const response = await client.query(listOrganizations({filter}));
    if (!response.errors) {
      setItems(response.data.listOrganizations);
    } else {
      dispatch({ type: SET_ERROR, error: response.errors[0].message });
    }
    setLoading(false);
  }, [client, dispatch, filter]);

  const handleInputChange = (event) => {
    setInputValue(event.target.value);
    setFilter({ ...filter, term: event.target.value });
  };

  const handleInputKeyup = (event) => {
    if (event.code === 'Enter') {
<<<<<<< HEAD
      setFilter({page: 1, term: event.target.value});
=======
      setFilter({term: event.target.value });
>>>>>>> 3ef5f0a6
      fetchItems();
    }
  };

  const handlePageChange = async (event, value) => {
    if (value <= items.pages && value !== items.page) {
      await setFilter({ ...filter, page: value });
    }
  };

  useEffect(() => {
    if (client) {
      fetchItems().catch((e) =>
        dispatch({ type: SET_ERROR, error: e.message })
      );
    }
  }, [client, filter.page, fetchItems, dispatch]);

  return (
    <>
      <Helmet>
        <title>Organizations | data.all</title>
      </Helmet>
      <Box
        sx={{
          backgroundColor: 'background.default',
          minHeight: '100%',
          py: 5
        }}
      >
        <Container maxWidth={settings.compact ? 'xl' : false}>
          <Grid
            alignItems="center"
            container
            justifyContent="space-between"
            spacing={3}
          >
            <Grid item>
              <Typography color="textPrimary" variant="h5">
                Organizations
              </Typography>
              <Breadcrumbs
                aria-label="breadcrumb"
                separator={<ChevronRightIcon fontSize="small" />}
                sx={{ mt: 1 }}
              >
                <Link
                  underline="hover"
                  color="textPrimary"
                  component={RouterLink}
                  to="/console"
                  variant="subtitle2"
                >
                  Admin
                </Link>
                <Link
                  underline="hover"
                  color="textPrimary"
                  component={RouterLink}
                  to="/console/organizations"
                  variant="subtitle2"
                >
                  Organizations
                </Link>
              </Breadcrumbs>
            </Grid>
            <Grid item>
              <Box sx={{ m: -1 }}>
                <Button
                  color="primary"
                  component={RouterLink}
                  startIcon={<PlusIcon fontSize="small" />}
                  sx={{ m: 1 }}
                  to="/console/organizations/new"
                  variant="contained"
                >
                  Create
                </Button>
              </Box>
            </Grid>
          </Grid>

          <Box sx={{ mt: 3 }}>
            <Card>
              <Box
                sx={{
                  alignItems: 'center',
                  display: 'flex',
                  p: 2
                }}
              >
                <SearchIcon fontSize="small" />
                <Box
                  sx={{
                    flexGrow: 1,
                    ml: 3
                  }}
                >
                  <Input
                    disableUnderline
                    fullWidth
                    onChange={handleInputChange}
                    onKeyUp={handleInputKeyup}
                    placeholder="Search"
                    value={inputValue}
                  />
                </Box>
              </Box>
            </Card>
          </Box>

          <Box
            sx={{
              flexGrow: 1,
              mt: 3
            }}
          >
            {loading ? (
              <CircularProgress />
            ) : (
              <Box>
                <Grid container spacing={3}>
                  {items.nodes.map((node) => (
                    <OrganizationListItem
                      key={node.organizationUri}
                      organization={node}
                    />
                  ))}
                </Grid>

                <Box
                  sx={{
                    display: 'flex',
                    justifyContent: 'center',
                    mt: 6
                  }}
                >
                  <Pagination
                    count={items.pages}
                    page={items.page}
                    onChange={handlePageChange}
                  />
                </Box>
              </Box>
            )}
          </Box>
        </Container>
      </Box>
    </>
  );
};

export default OrganizationList;<|MERGE_RESOLUTION|>--- conflicted
+++ resolved
@@ -51,11 +51,6 @@
 
   const handleInputKeyup = (event) => {
     if (event.code === 'Enter') {
-<<<<<<< HEAD
-      setFilter({page: 1, term: event.target.value});
-=======
-      setFilter({term: event.target.value });
->>>>>>> 3ef5f0a6
       fetchItems();
     }
   };
