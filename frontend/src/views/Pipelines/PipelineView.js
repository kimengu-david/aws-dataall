import React, { useCallback, useEffect, useState } from 'react';
import { Link as RouterLink, useParams } from 'react-router-dom';
import { Helmet } from 'react-helmet-async';
import {
  Box,
  Breadcrumbs,
  Button,
  CircularProgress,
  Container,
  Divider,
  Grid,
  Link,
  Tab,
  Tabs,
  Typography
} from '@mui/material';
import { FaAws, FaTrash } from 'react-icons/fa';
import { useNavigate } from 'react-router';
import * as PropTypes from 'prop-types';
import { useSnackbar } from 'notistack';
import {
  ForumOutlined,
  Info,
  LocalOffer,
  PlaylistPlay
} from '@mui/icons-material';
import useSettings from '../../hooks/useSettings';
import useClient from '../../hooks/useClient';
import ChevronRightIcon from '../../icons/ChevronRight';
import Stack from '../Stack/Stack';
import { SET_ERROR } from '../../store/errorReducer';
import { useDispatch } from '../../store';
import PipelineOverview from './PipelineOverview';
import PencilAltIcon from '../../icons/PencilAlt';
import DeleteObjectWithFrictionModal from '../../components/DeleteObjectWithFrictionModal';
import deleteDataPipeline from '../../api/DataPipeline/deleteDataPipeline';
import getDataPipeline from '../../api/DataPipeline/getDataPipeline';
import StackStatus from '../Stack/StackStatus';
import KeyValueTagList from '../KeyValueTags/KeyValueTagList';
import FeedComments from '../Feed/FeedComments';


function PipelineViewPageHeader({ pipeline, deletePipeline }) {
  const [openFeed, setOpenFeed] = useState(false);
  return (
    <Grid container justifyContent="space-between" spacing={3}>
      <Grid item>
        <Typography color="textPrimary" variant="h5">
          Pipeline {pipeline.label}
        </Typography>
        <Breadcrumbs
          aria-label="breadcrumb"
          separator={<ChevronRightIcon fontSize="small" />}
          sx={{ mt: 1 }}
        >
          <Typography color="textPrimary" variant="subtitle2">
            Play
          </Typography>
          <Link
            underline="hover"
            color="textPrimary"
            component={RouterLink}
            to="/console/pipelines"
            variant="subtitle2"
          >
            Pipelines
          </Link>
          <Link
            underline="hover"
            color="textPrimary"
            component={RouterLink}
            to={`/console/pipelines/${pipeline.DataPipelineUri}`}
            variant="subtitle2"
          >
            {pipeline.label}
          </Link>
        </Breadcrumbs>
      </Grid>
      <Grid item>
        <Box sx={{ m: -1 }}>
          <Button
            color="primary"
            startIcon={<ForumOutlined fontSize="small" />}
            sx={{ mt: 1, mr: 1 }}
            onClick={() => setOpenFeed(true)}
            type="button"
            variant="outlined"
          >
            Chat
          </Button>
          <Button
            color="primary"
            component={RouterLink}
            startIcon={<PencilAltIcon fontSize="small" />}
            sx={{ mt: 1, mr: 1 }}
            to={`/console/pipelines/${pipeline.DataPipelineUri}/edit`}
            variant="outlined"
          >
            Edit
          </Button>
          <Button
            color="primary"
            startIcon={<FaTrash size={15} />}
            sx={{ mt: 1 }}
            onClick={deletePipeline}
            type="button"
            variant="outlined"
          >
            Delete
          </Button>
        </Box>
      </Grid>
      {openFeed && (
        <FeedComments
          objectOwner={pipeline.owner}
          targetType="DataPipeline"
          targetUri={pipeline.DataPipelineUri}
          open={openFeed}
          onClose={() => setOpenFeed(false)}
        />
      )}
    </Grid>
  );
}

PipelineViewPageHeader.propTypes = {
  pipeline: PropTypes.object.isRequired,
  deletePipeline: PropTypes.func.isRequired
};
const PipelineView = () => {
  const dispatch = useDispatch();
  const { settings } = useSettings();
  const { enqueueSnackbar } = useSnackbar();
  const params = useParams();
  const client = useClient();
  const navigate = useNavigate();
  const [currentTab, setCurrentTab] = useState('overview');
  const [loading, setLoading] = useState(true);
  const [pipeline, setPipeline] = useState(null);
  const [stack, setStack] = useState(null);
  const [cicdStack, setCicdStack] = useState(null);
  const [cdkTrunk, setCdkTrunk] = useState(null);
  const [isDeleteObjectModalOpen, setIsDeleteObjectModalOpen] = useState(false);
  const [tabs, setTabs] = useState([
    { label: 'Overview', value: 'overview', icon: <Info fontSize="small" /> },
    { label: 'Tags', value: 'tags', icon: <LocalOffer fontSize="small" /> },
    { label: 'Stack', value: 'stack', icon: <FaAws size={20} /> }]);
    const handleDeleteObjectModalOpen = () => {
    setIsDeleteObjectModalOpen(true);
  };

  const handleDeleteObjectModalClose = () => {
    setIsDeleteObjectModalOpen(false);
  };

  const fetchItem = useCallback(async () => {
    setLoading(true);
    const response = await client.query(getDataPipeline(params.uri));
    if (!response.errors && response.data.getDataPipeline !== null) {
      setPipeline(response.data.getDataPipeline);
      if (response.data.getDataPipeline.devStrategy =="cdk-trunk") {
        setTabs([
          {label: 'Overview', value: 'overview', icon: <Info fontSize="small"/>},
          {label: 'Tags', value: 'tags', icon: <LocalOffer fontSize="small"/>},
          {label: 'Repo Stack', value: 'stack', icon: <FaAws size={20}/>},
          {label: 'CICD Stack', value: 'cicdStack', icon: <FaAws size={20}/>}
        ]);
        setCdkTrunk(true);
      }
    } else {
      const error = response.errors
        ? response.errors[0].message
        : 'Pipeline not found';
      dispatch({ type: SET_ERROR, error });
    }
    setLoading(false);
  }, [client, dispatch, params.uri, stack, cicdStack]);
  
  useEffect(() => {
    if (client) {
      fetchItem().catch((e) => dispatch({ type: SET_ERROR, error: e.message }));
    }
  }, [client, dispatch, fetchItem]);

  const handleTabsChange = (event, value) => {
    setCurrentTab(value);
<<<<<<< HEAD
    console.log("inside tab change")
    console.log(pipeline)
    console.log(stack)
    console.log(cicdStack)
    console.log(tabs)
=======
>>>>>>> a2e3d826
  };

  const deletePipeline = async (deleteFromAWS = false) => {
    const response = await client.mutate(
      deleteDataPipeline({
        DataPipelineUri: pipeline.DataPipelineUri,
        deleteFromAWS
      })
    );
    if (!response.errors) {
      handleDeleteObjectModalClose();
      enqueueSnackbar('Pipeline deleted', {
        anchorOrigin: {
          horizontal: 'right',
          vertical: 'top'
        },
        variant: 'success'
      });
      navigate('/console/pipelines');
    } else {
      dispatch({ type: SET_ERROR, error: response.errors[0].message });
    }
  };

  if (loading) {
    return <CircularProgress />;
  }
  if (!pipeline) {
    return null;
  }

  return (
    <>
      <Helmet>
        <title>Pipelines: Pipelines Details | data.all</title>
      </Helmet>
      <StackStatus
        stack={stack}
        setStack={setStack}
        environmentUri={pipeline.environment?.environmentUri}
      />
      {cdkTrunk && (
        <StackStatus
          stack={cicdStack}
          setStack={setCicdStack}
          environmentUri={pipeline.environment?.environmentUri}
        />
      )}
      <Box
        sx={{
          backgroundColor: 'background.default',
          minHeight: '100%',
          py: 8
        }}
      >
        <Container maxWidth={settings.compact ? 'xl' : false}>
          <PipelineViewPageHeader
            pipeline={pipeline}
            deletePipeline={handleDeleteObjectModalOpen}
          />
          <Box sx={{ mt: 3 }}>
            <Tabs
              indicatorColor="primary"
              onChange={handleTabsChange}
              scrollButtons="auto"
              textColor="primary"
              value={currentTab}
              variant="fullWidth"
            >
              {tabs.map((tab) => (
                <Tab
                  key={tab.value}
                  label={tab.label}
                  value={tab.value}
                  icon={settings.tabIcons ? tab.icon : null}
                  iconPosition="start"
                />
              ))}
            </Tabs>
          </Box>
          <Divider />
          <Box sx={{ mt: 3 }}>
            {currentTab === 'overview' && (
              <PipelineOverview pipeline={pipeline} />
            )}
            {currentTab === 'tags' && (
              <KeyValueTagList
                targetUri={pipeline.DataPipelineUri}
                targetType="pipeline"
              />
            )}
            {currentTab === 'stack' && (
              <Stack
                environmentUri={pipeline.environment.environmentUri}
                stackUri={pipeline.stack.stackUri}
                targetUri={pipeline.DataPipelineUri}
                targetType={pipeline.devStrategy == 'cdk-trunk' ? "cdkrepo" : "pipeline"}
              />
            )}
            {currentTab === 'cicdStack' && (
              <Stack
                environmentUri={pipeline.environment.environmentUri}
                stackUri={pipeline.cicdStack.stackUri}
                targetUri={pipeline.DataPipelineUri}
                targetType="cdkpipeline"
              />
            )}
          </Box>
        </Container>
      </Box>
      <DeleteObjectWithFrictionModal
        objectName={pipeline.label}
        onApply={handleDeleteObjectModalClose}
        onClose={handleDeleteObjectModalClose}
        open={isDeleteObjectModalOpen}
        deleteFunction={deletePipeline}
        isAWSResource
      />
    </>
  );
};

export default PipelineView;<|MERGE_RESOLUTION|>--- conflicted
+++ resolved
@@ -184,14 +184,6 @@
 
   const handleTabsChange = (event, value) => {
     setCurrentTab(value);
-<<<<<<< HEAD
-    console.log("inside tab change")
-    console.log(pipeline)
-    console.log(stack)
-    console.log(cicdStack)
-    console.log(tabs)
-=======
->>>>>>> a2e3d826
   };
 
   const deletePipeline = async (deleteFromAWS = false) => {
