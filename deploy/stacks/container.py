--- conflicted
+++ resolved
@@ -219,45 +219,6 @@
             prod_sizing=prod_sizing,
         )
         self.ecs_security_groups.extend(subscriptions_task.task.security_groups)
-
-        shares_refresh_task = self.set_scheduled_task(
-            cluster=cluster,
-            command=[
-                'python3.8',
-                '-m',
-                'datahub.tasks.shares_refresh',
-            ],
-            container_id='container',
-            ecr_repository=ecr_repository,
-            environment={
-                'AWS_REGION': self.region,
-                'envname': envname,
-                'LOGLEVEL': 'INFO',
-            },
-            image_tag=cdkproxy_image_tag,
-            log_group=self.create_log_group(
-                envname, resource_prefix, log_group_name='shares-refresh'
-            ),
-            schedule_expression=Schedule.expression('cron(0 2 * * ? *)'),
-            scheduled_task_id=f'{resource_prefix}-{envname}-shares-refresh-schedule',
-            task_id=f'{resource_prefix}-{envname}-shares-refresh',
-            task_role=task_role,
-            vpc=vpc,
-            security_group=scheduled_tasks_sg,
-            prod_sizing=prod_sizing,
-        )
-        self.ecs_security_groups.extend(shares_refresh_task.task.security_groups)
-
-        ssm.StringParameter(
-            self,
-            f'RamCleanUpToggle{envname}',
-<<<<<<< HEAD
-            parameter_name=f'/datahubsa/{envname}/shares/cleanlfv1ram',
-=======
-            parameter_name=f'/dataall/{envname}/shares/cleanlfv1ram',
->>>>>>> 46a91fd4
-            string_value='False',
-        )
 
         share_management_task_definition = ecs.FargateTaskDefinition(
             self,
