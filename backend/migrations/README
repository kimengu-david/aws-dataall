To Generate alembic migration during development:

```
export PYTHONPATH=backend
export envname=local
alembic -c backend/alembic.ini revision -m "_release_vX.X.X"
```

To run the upgrade (this is part of the deployment pipeline)
```bash
alembic -c backend/alembic.ini upgrade head
```

To run migrations locally
```bash
<<<<<<< HEAD
envname=local alembic -c backend/alembic.ini upgrade head
=======
envname=local
alembic revision upgrade head
>>>>>>> d433ca5a
```
https://alembic.sqlalchemy.org/en/latest/<|MERGE_RESOLUTION|>--- conflicted
+++ resolved
@@ -13,11 +13,7 @@
 
 To run migrations locally
 ```bash
-<<<<<<< HEAD
-envname=local alembic -c backend/alembic.ini upgrade head
-=======
 envname=local
 alembic revision upgrade head
->>>>>>> d433ca5a
 ```
 https://alembic.sqlalchemy.org/en/latest/