--- conflicted
+++ resolved
@@ -8,21 +8,11 @@
 
 To run the upgrade (this is part of the deployment pipeline)
 ```bash
-<<<<<<< HEAD
 envname=local alembic revision --autogenerate -m "my migration"
-=======
-alembic -c backend/alembic.ini upgrade head
->>>>>>> 8cd724c0
 ```
 
 To run migrations locally
 ```bash
-<<<<<<< HEAD
-envname=local alembic upgrade head
+envname=local alembic -c backend/alembic.ini upgrade head
 ```
-=======
-envname=local
-alembic revision upgrade head
-```
-https://alembic.sqlalchemy.org/en/latest/
->>>>>>> 8cd724c0
+https://alembic.sqlalchemy.org/en/latest/